--- conflicted
+++ resolved
@@ -13,14 +13,11 @@
   Sequence,
   type SequenceOptions,
   ExtendedRelationsMetadata,
-<<<<<<< HEAD
-  DefaultSequenceOptions,
-=======
   ContextualArgs,
   PreparedModel,
   ConnectionError,
   Repository,
->>>>>>> a7c4c0a7
+  DefaultSequenceOptions,
 } from "@decaf-ts/core";
 import { reservedAttributes, TypeORMFlavour } from "./constants";
 import {
